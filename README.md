# BitForward v2.0 🚀

<<<<<<< HEAD
**La plataforma DeFi más avanzada para contratos forward descentralizados sobre Bitcoin, Ethereum y Solana.**
=======
**Construyendo el futuro de los acuerdos financieros sobre Bitcoin y más allá.**
>>>>>>> e5c94f3f

---

## 🎯 **Visión 2025**

<<<<<<< HEAD
BitForward revoluciona los contratos forward tradicionales llevándolos al ecosistema DeFi. Nuestra plataforma permite crear, ejecutar y gestionar contratos forward de manera completamente descentralizada, ofreciendo transparencia, seguridad y eficiencia sin precedentes.
=======
Nuestra misión es ofrecer a individuos y empresas una plataforma segura, transparente y fácil de usar para crear y ejecutar contratos forward sobre activos digitales, protegiendo el valor de sus activos frente a la volatilidad del mercado.
>>>>>>> e5c94f3f

## ✨ **Características Principales**

<<<<<<< HEAD
### 🔗 **Multi-Blockchain Support**
- **Bitcoin**: Contratos usando Bitcoin Script avanzado
- **Ethereum**: Smart contracts en Solidity con integración EVM
- **Solana**: Programas nativos en Rust para alta performance

### 📊 **Dashboard Profesional**
- Analytics en tiempo real
- Gestión avanzada de portfolio
- Métricas de riesgo integradas
- Visualización interactiva de datos

### 🛡️ **Seguridad Enterprise**
- Auditorías automáticas de contratos
- Sistema de validación multi-capa
- Gestión descentralizada de colateral
- Oracle system con feeds redundantes

### ⚡ **Performance**
- Ejecución automática de contratos
- Fees optimizados por blockchain
- Interfaz responsive y moderna
- Sistema de notificaciones en tiempo real

## 🏗️ **Arquitectura del Sistema**
=======
Nuestra visión es convertirnos en la empresa líder de finanzas programables en América Latina, democratizando el acceso a herramientas financieras sofisticadas y construyendo el futuro de los contratos inteligentes multi-cadena.

---

## Funcionalidades Principales

BitForward operará a través de dos modos principales, diseñados para ofrecer flexibilidad y seguridad a nuestros usuarios:

### 1. Modo Custodial Fijo (con Arbitraje)

Este modo utiliza un esquema de multifirma **2-de-3** para la custodia de los fondos. Las firmas corresponden a:
1.  **Parte A**
2.  **Parte B**
3.  **Árbitro (BitForward)**

Para liberar los fondos, se requieren dos de las tres firmas. Esto significa que si hay un acuerdo, ambas partes pueden firmar. Si surge una disputa, BitForward puede intervenir como un árbitro neutral para resolver el contrato, proporcionando una capa crucial de seguridad y confianza.

### 2. Modo Referencial (con Oráculos Agregados)

Para los contratos basados en precios de mercado, BitForward no dependerá de una única fuente de verdad. Implementaremos una **agregación de oráculos**, consultando múltiples fuentes de datos de precios (como Chainlink, Pyth, etc.) y utilizando un valor promediado o mediano. Esto minimiza el riesgo de manipulación o fallo de un solo oráculo.

---

## Hoja de Ruta (Roadmap)

### Fase 1: Producto Mínimo Viable (MVP)

*   [x] **Definición de la Arquitectura y Visión.**
*   [ ] **Desarrollo de la Interfaz de Usuario (UI):** Creación de la maqueta visual y componentes del frontend.
*   [ ] **Desarrollo del Backend:** Implementación de la lógica de negocio, APIs y estructura del servidor.
*   [ ] **Integración Frontend-Backend:** Conectar la UI con el servidor para una funcionalidad básica.

### Fase 2: Lanzamiento y Mejoras Clave

*   **Integración Nativa con Wallets:** Permitir la conexión directa con wallets populares como MetaMask, Phantom, Xverse y otras, para simplificar la experiencia del usuario.
*   **Sistema de Notificaciones:** Implementar alertas por correo o dentro de la app para eventos importantes del contrato.
*   **Lanzamiento Beta:** Despliegue de la plataforma en un entorno de producción para los primeros usuarios.

### Fase 3: Expansión y Descentralización

*   **Soporte Multi-cadena y Multi-activo:** Expandir la compatibilidad más allá de Bitcoin para incluir redes como **Cardano, Polkadot, Avalanche, Arbitrum, Optimism** y sus respectivos activos.
*   **Panel de Control Avanzado:** Ofrecer a los usuarios un dashboard con historial, estadísticas y análisis de sus operaciones.
*   **Gobernanza Descentralizada:** Explorar la creación de un **token de gobernanza** para que la comunidad pueda participar en las decisiones clave del proyecto (ej. nuevas integraciones, modelo de comisiones).

---

## Modelo de Negocio

BitForward generará ingresos a través de un modelo de comisiones transparente y justo:
1.  **Comisión por Éxito:** Se cobrará una pequeña comisión porcentual sobre el valor total de cada contrato que se complete exitosamente.
2.  **Tarifa de Arbitraje:** Se aplicará un costo fijo y opcional para los usuarios que decidan utilizar el servicio de arbitraje en el Modo Custodial Fijo.

---
>>>>>>> e5c94f3f

```
BitForward v2.0 Architecture
├── Frontend Layer
│   ├── Dashboard Avanzado (dashboard.html)
│   ├── Sistema de Componentes (dashboard.js)
│   └── UI/UX Responsive (dashboard.css)
├── Core Engine
│   ├── Gestión de Contratos (prototype.js)
│   ├── Sistema de Eventos
│   ├── Portfolio Management
│   └── Risk Analytics
├── Blockchain Layer
│   ├── Bitcoin Integration (blockchain.js)
│   ├── Ethereum Smart Contracts
│   ├── Solana Programs
│   └── Cross-chain Bridge
└── Infrastructure
    ├── Oracle System
    ├── Price Feeds
    ├── Transaction Monitoring
    └── Security Layer
```

<<<<<<< HEAD
## 🚀 **Quick Start**

### Desarrollo Local
```bash
# Clonar el repositorio
git clone https://github.com/AsesorAFT/BitForward.git
cd BitForward

# Instalar dependencias (opcional para desarrollo avanzado)
npm install

# Iniciar servidor de desarrollo
npm run dev

# Abrir en el navegador
open http://localhost:8080/dashboard.html
```

### Demo Credentials
- **Usuario**: `demo`
- **Contraseña**: `password123`

## 📋 **Roadmap 2025**

### ✅ **Q4 2024 - Foundation** (Completado)
- [x] Core engine v2.0
- [x] Multi-blockchain architecture
- [x] Advanced dashboard
- [x] Risk management system

### 🔥 **Q1 2025 - MVP Launch**
- [ ] Mainnet deployment
- [ ] Wallet integrations (MetaMask, Phantom, Hardware wallets)
- [ ] Real blockchain contracts deployment
- [ ] Security audits

### 🚀 **Q2 2025 - Growth**
- [ ] Mobile app (React Native)
- [ ] Advanced trading features
- [ ] Institutional API
- [ ] Liquidity mining program

### 🌟 **Q3 2025 - Scale**
- [ ] Cross-chain swaps
- [ ] Derivatives marketplace
- [ ] DAO governance token
- [ ] Global expansion

## 💼 **Business Model**

### **Revenue Streams**
1. **Transaction Fees**: 0.5% creation + 0.2% execution
2. **Premium Features**: Advanced analytics, API access
3. **Institutional Services**: White-label solutions
4. **Liquidity Provision**: Market making services

### **Value Proposition**
- **Para Traders**: Herramientas DeFi avanzadas con máxima seguridad
- **Para Instituciones**: Infraestructura enterprise-grade
- **Para Desarrolladores**: APIs robustas y documentación completa
- **Para el Ecosistema**: Innovación en productos financieros descentralizados

## 🛠️ **Tecnologías**

### **Frontend**
- Vanilla JavaScript (Enterprise-grade)
- CSS3 con animaciones avanzadas
- Progressive Web App capabilities
- Real-time WebSocket connections

### **Blockchain**
- **Bitcoin**: Script nativo, SegWit, Taproot
- **Ethereum**: Solidity, EIP-1559, Layer 2 ready
- **Solana**: Rust programs, high throughput

### **Infrastructure**
- Decentralized Oracle Network
- IPFS for data storage
- GraphQL APIs
- Real-time analytics

## 📊 **Métricas del Proyecto**

```
Líneas de Código:     ~2,500 (Optimizado para calidad)
Archivos:             15+ (Arquitectura modular)
Blockchains:          3 (Bitcoin, Ethereum, Solana)
Test Coverage:        Implementación en curso
Performance Score:    95+ (Lighthouse)
Security Audits:      Planificado Q1 2025
```

## 🤝 **Contribuir al Proyecto**

¡Buscamos colaboradores apasionados por DeFi y blockchain!

### **Áreas de Contribución**
- **Development**: Frontend, Smart Contracts, APIs
- **Security**: Auditorías, penetration testing
- **Design**: UI/UX, branding, marketing materials
- **Business**: Strategy, partnerships, tokenomics

### **Cómo Contribuir**
1. Fork el repositorio
2. Crea tu feature branch (`git checkout -b feature/AmazingFeature`)
3. Commit tus cambios (`git commit -m 'Add AmazingFeature'`)
4. Push al branch (`git push origin feature/AmazingFeature`)
5. Abre un Pull Request

## 💰 **Tokenomics y Recompensas**

### **BitForward Token (BFW)**
- **Total Supply**: 100,000,000 BFW
- **Distribution**:
  - 40% - Community & Contributors
  - 25% - Team & Advisors (4 year vesting)
  - 20% - Ecosystem Development
  - 15% - Treasury & Operations

### **Contributor Rewards**
- **Code Contributions**: 10-1000 BFW por PR merged
- **Bug Reports**: 1-100 BFW según severidad
- **Documentation**: 5-50 BFW por artículo
- **Community**: 1-25 BFW por actividad

## 📞 **Contacto y Comunidad**

### **Canales Oficiales**
- **GitHub**: [@AsesorAFT/BitForward](https://github.com/AsesorAFT/BitForward)
- **Twitter**: Coming soon
- **Discord**: Community server planned
- **Email**: Accepting collaboration proposals

### **Para Colaboraciones**
Si estás interesado en ser parte activa del proyecto BitForward y disfrutar de las recompensas del ecosistema, contacta a través de:
- **Issues**: Para reportes técnicos
- **Discussions**: Para ideas y propuestas
- **Direct Contact**: Para partnerships empresariales

## 📜 **Licencia**

Este proyecto está bajo la Licencia MIT - ver el archivo [LICENSE](LICENSE) para detalles.

---

## 🌟 **¡Únete a la Revolución DeFi!**

BitForward no es solo una plataforma, es el futuro de los contratos financieros descentralizados. Estamos construyendo la infraestructura que democratizará el acceso a instrumentos financieros sofisticados.

**¿Listo para ser parte de algo grande?**

---

*Powered by innovation, secured by blockchain, driven by community.*

**AsesorAFT & BitForward Contributors** 🚀
=======
Este es un proyecto ambicioso y en constante construcción. Si te interesa el futuro de las finanzas descentralizadas y quieres contribuir, ¡eres bienvenido!

---
*Powered by AsesorBF*
>>>>>>> e5c94f3f
<|MERGE_RESOLUTION|>--- conflicted
+++ resolved
@@ -1,270 +1,132 @@
 # BitForward v2.0 🚀
 
-<<<<<<< HEAD
-**La plataforma DeFi más avanzada para contratos forward descentralizados sobre Bitcoin, Ethereum y Solana.**
-=======
-**Construyendo el futuro de los acuerdos financieros sobre Bitcoin y más allá.**
->>>>>>> e5c94f3f
+**La plataforma DeFi más avanzada para contratos forward y productos financieros descentralizados sobre Bitcoin, Ethereum y Solana.**
 
 ---
 
 ## 🎯 **Visión 2025**
 
-<<<<<<< HEAD
-BitForward revoluciona los contratos forward tradicionales llevándolos al ecosistema DeFi. Nuestra plataforma permite crear, ejecutar y gestionar contratos forward de manera completamente descentralizada, ofreciendo transparencia, seguridad y eficiencia sin precedentes.
-=======
-Nuestra misión es ofrecer a individuos y empresas una plataforma segura, transparente y fácil de usar para crear y ejecutar contratos forward sobre activos digitales, protegiendo el valor de sus activos frente a la volatilidad del mercado.
->>>>>>> e5c94f3f
+BitForward revoluciona los contratos financieros tradicionales llevándolos al ecosistema DeFi. Nuestra plataforma permite crear, ejecutar y gestionar contratos forward, préstamos colateralizados y otros derivados de manera completamente descentralizada, ofreciendo transparencia, seguridad y eficiencia sin precedentes.
+
+Nuestra visión es convertirnos en la empresa líder de finanzas programables en América Latina, democratizando el acceso a herramientas financieras sofisticadas y construyendo el futuro de los contratos inteligentes multi-cadena.
 
 ## ✨ **Características Principales**
 
-<<<<<<< HEAD
 ### 🔗 **Multi-Blockchain Support**
-- **Bitcoin**: Contratos usando Bitcoin Script avanzado
-- **Ethereum**: Smart contracts en Solidity con integración EVM
-- **Solana**: Programas nativos en Rust para alta performance
+- **Bitcoin**: Contratos usando Bitcoin Script avanzado (Taproot, SegWit).
+- **Ethereum**: Smart contracts en Solidity con integración EVM y Layer 2.
+- **Solana**: Programas nativos en Rust para alta performance y bajo costo.
 
 ### 📊 **Dashboard Profesional**
-- Analytics en tiempo real
-- Gestión avanzada de portfolio
-- Métricas de riesgo integradas
-- Visualización interactiva de datos
+- Analytics en tiempo real y KPIs (TVL, Volumen, Contratos Activos).
+- Gestión avanzada de portfolio y posiciones.
+- Métricas de riesgo integradas y monitoreo de salud de préstamos.
+- Visualización interactiva de datos.
+
+### 💰 **Plataforma de Préstamos**
+- Préstamos colateralizados con LTV dinámico.
+- Múltiples activos para colateral y préstamo (BTC, ETH, SOL, stablecoins).
+- Liquidación automática y gestión de riesgos.
 
 ### 🛡️ **Seguridad Enterprise**
-- Auditorías automáticas de contratos
-- Sistema de validación multi-capa
-- Gestión descentralizada de colateral
-- Oracle system con feeds redundantes
-
-### ⚡ **Performance**
-- Ejecución automática de contratos
-- Fees optimizados por blockchain
-- Interfaz responsive y moderna
-- Sistema de notificaciones en tiempo real
+- Auditorías de smart contracts planificadas.
+- Sistema de validación multi-capa (Guardián de Contratos).
+- Gestión descentralizada de colateral.
+- Oracle system con feeds de precios redundantes.
 
 ## 🏗️ **Arquitectura del Sistema**
-=======
-Nuestra visión es convertirnos en la empresa líder de finanzas programables en América Latina, democratizando el acceso a herramientas financieras sofisticadas y construyendo el futuro de los contratos inteligentes multi-cadena.
-
----
-
-## Funcionalidades Principales
-
-BitForward operará a través de dos modos principales, diseñados para ofrecer flexibilidad y seguridad a nuestros usuarios:
-
-### 1. Modo Custodial Fijo (con Arbitraje)
-
-Este modo utiliza un esquema de multifirma **2-de-3** para la custodia de los fondos. Las firmas corresponden a:
-1.  **Parte A**
-2.  **Parte B**
-3.  **Árbitro (BitForward)**
-
-Para liberar los fondos, se requieren dos de las tres firmas. Esto significa que si hay un acuerdo, ambas partes pueden firmar. Si surge una disputa, BitForward puede intervenir como un árbitro neutral para resolver el contrato, proporcionando una capa crucial de seguridad y confianza.
-
-### 2. Modo Referencial (con Oráculos Agregados)
-
-Para los contratos basados en precios de mercado, BitForward no dependerá de una única fuente de verdad. Implementaremos una **agregación de oráculos**, consultando múltiples fuentes de datos de precios (como Chainlink, Pyth, etc.) y utilizando un valor promediado o mediano. Esto minimiza el riesgo de manipulación o fallo de un solo oráculo.
-
----
-
-## Hoja de Ruta (Roadmap)
-
-### Fase 1: Producto Mínimo Viable (MVP)
-
-*   [x] **Definición de la Arquitectura y Visión.**
-*   [ ] **Desarrollo de la Interfaz de Usuario (UI):** Creación de la maqueta visual y componentes del frontend.
-*   [ ] **Desarrollo del Backend:** Implementación de la lógica de negocio, APIs y estructura del servidor.
-*   [ ] **Integración Frontend-Backend:** Conectar la UI con el servidor para una funcionalidad básica.
-
-### Fase 2: Lanzamiento y Mejoras Clave
-
-*   **Integración Nativa con Wallets:** Permitir la conexión directa con wallets populares como MetaMask, Phantom, Xverse y otras, para simplificar la experiencia del usuario.
-*   **Sistema de Notificaciones:** Implementar alertas por correo o dentro de la app para eventos importantes del contrato.
-*   **Lanzamiento Beta:** Despliegue de la plataforma en un entorno de producción para los primeros usuarios.
-
-### Fase 3: Expansión y Descentralización
-
-*   **Soporte Multi-cadena y Multi-activo:** Expandir la compatibilidad más allá de Bitcoin para incluir redes como **Cardano, Polkadot, Avalanche, Arbitrum, Optimism** y sus respectivos activos.
-*   **Panel de Control Avanzado:** Ofrecer a los usuarios un dashboard con historial, estadísticas y análisis de sus operaciones.
-*   **Gobernanza Descentralizada:** Explorar la creación de un **token de gobernanza** para que la comunidad pueda participar en las decisiones clave del proyecto (ej. nuevas integraciones, modelo de comisiones).
-
----
-
-## Modelo de Negocio
-
-BitForward generará ingresos a través de un modelo de comisiones transparente y justo:
-1.  **Comisión por Éxito:** Se cobrará una pequeña comisión porcentual sobre el valor total de cada contrato que se complete exitosamente.
-2.  **Tarifa de Arbitraje:** Se aplicará un costo fijo y opcional para los usuarios que decidan utilizar el servicio de arbitraje en el Modo Custodial Fijo.
-
----
->>>>>>> e5c94f3f
 
 ```
 BitForward v2.0 Architecture
 ├── Frontend Layer
-│   ├── Dashboard Avanzado (dashboard.html)
-│   ├── Sistema de Componentes (dashboard.js)
-│   └── UI/UX Responsive (dashboard.css)
-├── Core Engine
-│   ├── Gestión de Contratos (prototype.js)
-│   ├── Sistema de Eventos
-│   ├── Portfolio Management
-│   └── Risk Analytics
+│   ├── Dashboard Empresarial (enterprise.html)
+│   ├── Plataforma de Préstamos (lending.html)
+│   └── Sistema de Componentes y Estilos (corporate.css)
+├── Backend Layer (Node.js/Express)
+│   ├── API RESTful (Autenticación, Contratos, Préstamos)
+│   ├── Motor Financiero (Lógica de LTV, Intereses)
+│   └── Oráculo de Precios (Integración con APIs externas)
 ├── Blockchain Layer
-│   ├── Bitcoin Integration (blockchain.js)
-│   ├── Ethereum Smart Contracts
-│   ├── Solana Programs
-│   └── Cross-chain Bridge
-└── Infrastructure
-    ├── Oracle System
-    ├── Price Feeds
-    ├── Transaction Monitoring
-    └── Security Layer
+│   ├── Integración con Wallets (MetaMask, Phantom, etc.)
+│   ├── Smart Contracts (Solidity, Rust)
+│   └── Cross-chain Bridge (Futuro)
+└── Database Layer (SQLite/PostgreSQL)
+    ├── Esquema Relacional (Usuarios, Contratos, Préstamos)
+    └── Índices Optimizados para Consultas Financieras
 ```
 
-<<<<<<< HEAD
 ## 🚀 **Quick Start**
 
-### Desarrollo Local
+### Desarrollo Local (Full-Stack)
+Se necesitan **dos** terminales para ejecutar el proyecto completo.
+
 ```bash
 # Clonar el repositorio
 git clone https://github.com/AsesorAFT/BitForward.git
 cd BitForward
 
-# Instalar dependencias (opcional para desarrollo avanzado)
+# Instalar dependencias
 npm install
 
-# Iniciar servidor de desarrollo
+# Terminal 1: Iniciar el Servidor Backend
+npm run server:dev
+
+# Terminal 2: Iniciar el Servidor Frontend
 npm run dev
 
 # Abrir en el navegador
-open http://localhost:8080/dashboard.html
+open http://localhost:5173/enterprise.html
 ```
-
-### Demo Credentials
-- **Usuario**: `demo`
-- **Contraseña**: `password123`
 
 ## 📋 **Roadmap 2025**
 
 ### ✅ **Q4 2024 - Foundation** (Completado)
-- [x] Core engine v2.0
-- [x] Multi-blockchain architecture
-- [x] Advanced dashboard
-- [x] Risk management system
+- [x] Arquitectura Full-Stack (Frontend, Backend, API).
+- [x] Identidad Corporativa "BitForward Financial Technologies".
+- [x] Sistema de Autenticación (BiT-ID) con JWT.
+- [x] Motor Financiero v1 para Préstamos (Backend).
 
 ### 🔥 **Q1 2025 - MVP Launch**
-- [ ] Mainnet deployment
-- [ ] Wallet integrations (MetaMask, Phantom, Hardware wallets)
-- [ ] Real blockchain contracts deployment
-- [ ] Security audits
+- [ ] Integración de Wallets (MetaMask, Phantom).
+- [ ] Despliegue de Smart Contracts en Testnet.
+- [ ] Conexión completa del Frontend con el Motor Financiero.
+- [ ] Auditorías de seguridad iniciales.
 
 ### 🚀 **Q2 2025 - Growth**
-- [ ] Mobile app (React Native)
-- [ ] Advanced trading features
-- [ ] Institutional API
-- [ ] Liquidity mining program
+- [ ] Lanzamiento en Mainnet.
+- [ ] Aplicación Móvil (React Native o PWA).
+- [ ] Funcionalidades de trading avanzadas.
+- [ ] API para clientes institucionales.
 
 ### 🌟 **Q3 2025 - Scale**
-- [ ] Cross-chain swaps
-- [ ] Derivatives marketplace
-- [ ] DAO governance token
-- [ ] Global expansion
-
-## 💼 **Business Model**
-
-### **Revenue Streams**
-1. **Transaction Fees**: 0.5% creation + 0.2% execution
-2. **Premium Features**: Advanced analytics, API access
-3. **Institutional Services**: White-label solutions
-4. **Liquidity Provision**: Market making services
-
-### **Value Proposition**
-- **Para Traders**: Herramientas DeFi avanzadas con máxima seguridad
-- **Para Instituciones**: Infraestructura enterprise-grade
-- **Para Desarrolladores**: APIs robustas y documentación completa
-- **Para el Ecosistema**: Innovación en productos financieros descentralizados
-
-## 🛠️ **Tecnologías**
-
-### **Frontend**
-- Vanilla JavaScript (Enterprise-grade)
-- CSS3 con animaciones avanzadas
-- Progressive Web App capabilities
-- Real-time WebSocket connections
-
-### **Blockchain**
-- **Bitcoin**: Script nativo, SegWit, Taproot
-- **Ethereum**: Solidity, EIP-1559, Layer 2 ready
-- **Solana**: Rust programs, high throughput
-
-### **Infrastructure**
-- Decentralized Oracle Network
-- IPFS for data storage
-- GraphQL APIs
-- Real-time analytics
-
-## 📊 **Métricas del Proyecto**
-
-```
-Líneas de Código:     ~2,500 (Optimizado para calidad)
-Archivos:             15+ (Arquitectura modular)
-Blockchains:          3 (Bitcoin, Ethereum, Solana)
-Test Coverage:        Implementación en curso
-Performance Score:    95+ (Lighthouse)
-Security Audits:      Planificado Q1 2025
-```
+- [ ] Swaps Cross-chain.
+- [ ] Mercado de derivados.
+- [ ] Token de Gobernanza y DAO.
+- [ ] Expansión global.
 
 ## 🤝 **Contribuir al Proyecto**
 
 ¡Buscamos colaboradores apasionados por DeFi y blockchain!
 
 ### **Áreas de Contribución**
-- **Development**: Frontend, Smart Contracts, APIs
-- **Security**: Auditorías, penetration testing
-- **Design**: UI/UX, branding, marketing materials
-- **Business**: Strategy, partnerships, tokenomics
+- **Development**: Frontend, Smart Contracts, APIs.
+- **Security**: Auditorías, penetration testing.
+- **Design**: UI/UX, branding.
+- **Business**: Estrategia, partnerships, tokenomics.
 
 ### **Cómo Contribuir**
-1. Fork el repositorio
-2. Crea tu feature branch (`git checkout -b feature/AmazingFeature`)
-3. Commit tus cambios (`git commit -m 'Add AmazingFeature'`)
-4. Push al branch (`git push origin feature/AmazingFeature`)
-5. Abre un Pull Request
-
-## 💰 **Tokenomics y Recompensas**
-
-### **BitForward Token (BFW)**
-- **Total Supply**: 100,000,000 BFW
-- **Distribution**:
-  - 40% - Community & Contributors
-  - 25% - Team & Advisors (4 year vesting)
-  - 20% - Ecosystem Development
-  - 15% - Treasury & Operations
-
-### **Contributor Rewards**
-- **Code Contributions**: 10-1000 BFW por PR merged
-- **Bug Reports**: 1-100 BFW según severidad
-- **Documentation**: 5-50 BFW por artículo
-- **Community**: 1-25 BFW por actividad
+1.  Haz un Fork del repositorio.
+2.  Crea tu rama de feature (`git checkout -b feature/AmazingFeature`).
+3.  Haz commit de tus cambios (`git commit -m 'Add some AmazingFeature'`).
+4.  Haz push a la rama (`git push origin feature/AmazingFeature`).
+5.  Abre un Pull Request.
 
 ## 📞 **Contacto y Comunidad**
 
 ### **Canales Oficiales**
 - **GitHub**: [@AsesorAFT/BitForward](https://github.com/AsesorAFT/BitForward)
-- **Twitter**: Coming soon
-- **Discord**: Community server planned
-- **Email**: Accepting collaboration proposals
-
-### **Para Colaboraciones**
-Si estás interesado en ser parte activa del proyecto BitForward y disfrutar de las recompensas del ecosistema, contacta a través de:
-- **Issues**: Para reportes técnicos
-- **Discussions**: Para ideas y propuestas
-- **Direct Contact**: Para partnerships empresariales
-
-## 📜 **Licencia**
-
-Este proyecto está bajo la Licencia MIT - ver el archivo [LICENSE](LICENSE) para detalles.
+- **Discussions**: Para ideas y propuestas.
+- **Issues**: Para reportes técnicos y bugs.
 
 ---
 
@@ -278,10 +140,4 @@
 
 *Powered by innovation, secured by blockchain, driven by community.*
 
-**AsesorAFT & BitForward Contributors** 🚀
-=======
-Este es un proyecto ambicioso y en constante construcción. Si te interesa el futuro de las finanzas descentralizadas y quieres contribuir, ¡eres bienvenido!
-
----
-*Powered by AsesorBF*
->>>>>>> e5c94f3f
+**AsesorAFT & BitForward Contributors** 🚀